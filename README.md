--- conflicted
+++ resolved
@@ -106,13 +106,78 @@
 ```bash
 # Depuis la racine du projet
 python -m pytest books_api/tests/ -v
-``` 
-
-
-<<<<<<< HEAD
-
-=======
->>>>>>> b2d1bd85
+```
+
+### Options de test utiles
+
+- Afficher la couverture de code :
+  ```bash
+  python -m pytest --cov=books_api --cov-report=term-missing
+  ```
+
+- Exécuter un fichier de test spécifique :
+  ```bash
+  python -m pytest books_api/tests/test_routes.py -v
+  ```
+
+- Exécuter un test spécifique :
+  ```bash
+  python -m pytest books_api/tests/test_routes.py::test_create_and_get_book -v
+  ```
+
+### Configuration des tests
+
+Les tests utilisent une base de données SQLite en mémoire pour des tests plus rapides et isolés. Les fixtures sont configurées dans `conftest.py` pour fournir :
+
+- Un client de test FastAPI
+- Une connexion à une base de données de test
+- Des en-têtes d'authentification valides
+- Des données de test
+
+### Bonnes pratiques pour les tests
+
+1. **Nommage des tests** :
+   - Les fichiers de test commencent par `test_`
+   - Les fonctions de test commencent par `test_`
+   - Les noms des tests décrivent clairement le comportement testé
+
+2. **Structure des tests** :
+   - Un fichier de test par module testé
+   - Des fixtures partagées dans `conftest.py`
+   - Données de test dans le même fichier ou dans un module `test_data.py`
+
+3. **Assertions** :
+   - Utilisez des assertions claires et descriptives
+   - Vérifiez à la fois les cas de succès et d'échec
+   - Testez les réponses d'erreur et les codes d'état HTTP
+
+4. **Tests d'intégration** :
+   - Les tests d'API vérifient les points de terminaison
+   - Les tests d'intégration vérifient l'interaction entre les composants
+
+### Exemple de test
+
+```python
+def test_create_and_get_book(client, test_db, auth_headers):
+    """Teste la création et la récupération d'un livre."""
+    # Créer un livre
+    response = client.post(
+        "/api/v1/books/",
+        json=TEST_BOOK,
+        headers=auth_headers
+    )
+    assert response.status_code == status.HTTP_201_CREATED
+    data = response.json()
+    book_id = data["id"]
+    
+    # Récupérer le livre
+    response = client.get(f"/api/v1/books/{book_id}", headers=auth_headers)
+    assert response.status_code == status.HTTP_200_OK
+    data = response.json()
+    assert data["title"] == TEST_BOOK["title"]
+    assert data["id"] == book_id
+```
+
 ## 📚 Structure du Projet
 
 ```
